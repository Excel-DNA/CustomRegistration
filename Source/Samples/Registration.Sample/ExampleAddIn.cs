﻿using System;
using System.Collections.Generic;
using System.Linq;
using System.Linq.Expressions;
using ExcelDna.Integration;
using ExcelDna.Registration;
using System.Numerics;
using System.Threading;
using System.Collections.Concurrent;
using System.Runtime.Caching;

namespace Registration.Sample
{
    public class ExampleAddIn : IExcelAddIn
    {
        public void AutoOpen()
        {
            ExcelIntegration.RegisterUnhandledExceptionHandler(ex => "!!! ERROR: " + ex.ToString());

            // Set the Parameter Conversions before they are applied by the ProcessParameterConversions call below.
            // CONSIDER: We might change the registration to be an object...?
            var conversionConfig = GetParameterConversionConfig();
            var postAsyncReturnConfig = GetPostAsyncReturnConversionConfig();

            var functionHandlerConfig = GetFunctionExecutionHandlerConfig();

            // Get all the ExcelFunction functions, process and register
            // Since the .dna file has ExplicitExports="true", these explicit registrations are the only ones - there is no default processing
            ExcelRegistration.GetExcelFunctions()
                .ProcessMapArrayFunctions()
                .ProcessParameterConversions(conversionConfig)
                .ProcessAsyncRegistrations(nativeAsyncIfAvailable: false)
                .ProcessParameterConversions(postAsyncReturnConfig)
                .ProcessParamsRegistrations()
                .ProcessFunctionExecutionHandlers(functionHandlerConfig)
                .RegisterFunctions();

            // First example if Instance -> Static conversion
            InstanceMemberRegistration.TestInstanceRegistration();
        }

        static ParameterConversionConfiguration GetPostAsyncReturnConversionConfig()
        {
            // This conversion replaces the default #N/A return value of async functions with the #GETTING_DATA value.
            // This is not supported on old Excel versions, bu looks nicer these days.
            // Note that this ReturnConversion does not actually check whether the functions is an async function, 
            // so all registered functions are affected by this processing.
            return new ParameterConversionConfiguration()
                .AddReturnConversion((type, customAttributes) => type != typeof(object) ? null : ((Expression<Func<object, object>>)
                                                ((object returnValue) => returnValue.Equals(ExcelError.ExcelErrorNA) ? ExcelError.ExcelErrorGettingData : returnValue)));
        }

        static ParameterConversionConfiguration GetParameterConversionConfig()
        {
            // NOTE: The parameter conversion list is processed once per parameter.
            //       Parameter conversions will apply from most inside, to most outside.
            //       So to apply a conversion chain like
            //           string -> Type1 -> Type2
            //       we need to register in the (reverse) order
            //           Type1 -> Type2
            //           string -> Type1
            //
            //       (If the registration were in the order
            //           string -> Type1
            //           Type1 -> Type2
            //       the parameter (starting as Type2) would not match the first conversion,
            //       then the second conversion (Type1 -> Type2) would be applied, and no more,
            //       leaving the parameter having Type1 (and probably not eligible for Excel registration.)
            //      
            //
            //       Return conversions are also applied from most inside to most outside.
            //       So to apply a return conversion chain like
            //           Type1 -> Type2 -> string
            //       we need to register the ReturnConversions as
            //           Type1 -> Type2 
            //           Type2 -> string
            //       

            var paramConversionConfig = new ParameterConversionConfiguration()

                // Register the Standard Parameter Conversions (with the optional switch on how to treat references to empty cells)
                .AddParameterConversion(ParameterConversions.GetOptionalConversion(treatEmptyAsMissing: true))

                // Register some type conversions (not the ordering discussed above)        
                .AddParameterConversion((string value) => new TestType1(value))
                .AddParameterConversion((TestType1 value) => new TestType2(value))

                // This is a conversion applied to the return value of the function
                .AddReturnConversion((TestType1 value) => value.ToString())
                .AddReturnConversion((Complex value) => new double[2] { value.Real, value.Imaginary })

                //  .AddParameterConversion((string value) => convert2(convert1(value)));

                // This parameter conversion adds support for string[] parameters (by accepting object[] instead).
                // It uses the TypeConversion utility class defined in ExcelDna.Registration to get an object->string
                // conversion that is consist with Excel (in this case, Excel is called to do the conversion).
                .AddParameterConversion((object[] inputs) => inputs.Select(TypeConversion.ConvertToString).ToArray())

                // This is a pair of very generic conversions for Enum types
                .AddReturnConversion((Enum value) => value.ToString(), handleSubTypes: true)
                .AddParameterConversion(ParameterConversions.GetEnumStringConversion())

<<<<<<< HEAD
                .AddParameterConversion((object[] input) => new Complex(TypeConversion.ConvertToDouble(input[0]), TypeConversion.ConvertToDouble(input[1])))
                .AddNullableConversion(treatEmptyAsMissing: true, treatNAErrorAsMissing: true);
=======
                .AddParameterConversion(
                    (object[] input) =>
                        new Complex(TypeConversion.ConvertToDouble(input[0]),
                            TypeConversion.ConvertToDouble(input[1])))
                .AddNullableConversion(treatEmptyAsMissing: true)

                .AddReferenceMarshaller(ExcelObjectCache.Instance);

>>>>>>> 1de7deae

            return paramConversionConfig;
        }

        static FunctionExecutionConfiguration GetFunctionExecutionHandlerConfig()
        {
            return new FunctionExecutionConfiguration()
                .AddFunctionExecutionHandler(FunctionLoggingHandler.LoggingHandlerSelector)
                .AddFunctionExecutionHandler(CacheFunctionExecutionHandler.CacheHandlerSelector)
                .AddFunctionExecutionHandler(TimingFunctionExecutionHandler.TimingHandlerSelector)
                .AddFunctionExecutionHandler(SuppressInDialogFunctionExecutionHandler.SuppressInDialogSelector);
        }

        public void AutoClose()
        {
        }

    }
}<|MERGE_RESOLUTION|>--- conflicted
+++ resolved
@@ -87,7 +87,7 @@
 
                 // This is a conversion applied to the return value of the function
                 .AddReturnConversion((TestType1 value) => value.ToString())
-                .AddReturnConversion((Complex value) => new double[2] { value.Real, value.Imaginary })
+                .AddReturnConversion((Complex value) => new double[2] {value.Real, value.Imaginary})
 
                 //  .AddParameterConversion((string value) => convert2(convert1(value)));
 
@@ -100,19 +100,10 @@
                 .AddReturnConversion((Enum value) => value.ToString(), handleSubTypes: true)
                 .AddParameterConversion(ParameterConversions.GetEnumStringConversion())
 
-<<<<<<< HEAD
                 .AddParameterConversion((object[] input) => new Complex(TypeConversion.ConvertToDouble(input[0]), TypeConversion.ConvertToDouble(input[1])))
-                .AddNullableConversion(treatEmptyAsMissing: true, treatNAErrorAsMissing: true);
-=======
-                .AddParameterConversion(
-                    (object[] input) =>
-                        new Complex(TypeConversion.ConvertToDouble(input[0]),
-                            TypeConversion.ConvertToDouble(input[1])))
-                .AddNullableConversion(treatEmptyAsMissing: true)
+                .AddNullableConversion(treatEmptyAsMissing: true, treatNAErrorAsMissing: true)
 
                 .AddReferenceMarshaller(ExcelObjectCache.Instance);
-
->>>>>>> 1de7deae
 
             return paramConversionConfig;
         }
