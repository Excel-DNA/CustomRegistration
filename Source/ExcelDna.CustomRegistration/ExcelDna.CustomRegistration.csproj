--- conflicted
+++ resolved
@@ -46,7 +46,6 @@
   <ItemGroup>
     <Compile Include="AsyncRegistration.cs" />
     <Compile Include="Attributes.cs" />
-<<<<<<< HEAD
     <Compile Include="FunctionExecutionHandler.cs" />
     <Compile Include="FunctionExecutionConfiguration.cs" />
     <Compile Include="FunctionExecutionRegistration.cs" />
@@ -55,10 +54,7 @@
       <SubType>Code</SubType>
     </Compile>
     <Compile Include="ParameterConversions.cs" />
-=======
-    <Compile Include="EnumerableRegistration.cs" />
-    <Compile Include="ParameterTypeConversion.cs" />
->>>>>>> 63435f80
+    <Compile Include="MapArrayFunctionRegistration.cs" />
     <Compile Include="ParamsRegistration.cs" />
     <Compile Include="Properties\AssemblyInfo.cs" />
     <Compile Include="Registration.cs" />
